--- conflicted
+++ resolved
@@ -116,8 +116,7 @@
 
 See [Deep Sparse Rectifier Neural Networks](http://proceedings.mlr.press/v15/glorot11a/glorot11a.pdf).
 """
-<<<<<<< HEAD
-softplus(x) = ifelse(x > 0, x + log1p(exp(-x)), log1p(exp(x)))
+softplus(x::Real) = ifelse(x > 0, x + log1p(exp(-x)), log1p(exp(x)))
 
 
 """
@@ -126,12 +125,9 @@
 Return `log(cosh(x))` which is computed in a numerically stable way.
 """
 logcosh(x::T) where T = x + softplus(-2x) - log(convert(T, 2))
-=======
-softplus(x::Real) = ifelse(x > 0, x + log1p(exp(-x)), log1p(exp(x)))
 
 # Provide an informative error message if activation functions are called with an array
-for f in (:σ, :σ_stable, :logσ, :relu, :leakyrelu, :elu, :gelu, :swish, :selu, :softsign, :softplus)
+for f in (:σ, :σ_stable, :logσ, :relu, :leakyrelu, :elu, :gelu, :swish, :selu, :softsign, :softplus, :logcosh)
   @eval $(f)(x::AbstractArray, args...) =
     error("Use broadcasting (`", $(string(f)), ".(x)`) to apply activation functions to arrays.")
-end
->>>>>>> 18c2f77d
+end